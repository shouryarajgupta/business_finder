--- conflicted
+++ resolved
@@ -51,19 +51,11 @@
         @keyframes fadeIn {
             from { opacity: 0; transform: translateY(10px);}
             to   { opacity: 1; transform: translateY(0);}
-<<<<<<< HEAD
         }
         .spinner-border {
             width: 2rem;
             height: 2rem;
         }
-=======
-        }
-        .spinner-border {
-            width: 2rem;
-            height: 2rem;
-        }
->>>>>>> dec900fe
         @media (max-width: 600px) {
             .card {
                 padding: 1.2rem 0.8rem;
@@ -95,7 +87,6 @@
                     <option value="" disabled selected>Select</option>
                     <option value="US">🇺🇸 United States</option>
                     <option value="IN">🇮🇳 India</option>
-<<<<<<< HEAD
                 </select>
             </div>
             <button type="submit" class="btn btn-primary w-100">Continue</button>
@@ -114,47 +105,8 @@
                        placeholder="E.g. restaurant, cafe, school">
                 <div class="form-text text-muted">Comma-separated, e.g. restaurant, cafe</div>
             </div>
-            <div class="form-group mb-3">
-                <label for="max_results" class="form-label">Number of Results:</label>
-                <select class="form-select" id="max_results" name="max_results" required>
-                    <option value="10">10 results</option>
-                    <option value="20" selected>20 results</option>
-                    <option value="30">30 results</option>
-                    <option value="40">40 results</option>
-                    <option value="50">50 results</option>
-                    <option value="60">60 results</option>
-                    <option value="70">70 results</option>
-                    <option value="80">80 results</option>
-                    <option value="90">90 results</option>
-                    <option value="100">100 results</option>
-=======
->>>>>>> dec900fe
-                </select>
-                <div class="form-text text-muted">Higher values may take longer to process</div>
-            </div>
-<<<<<<< HEAD
             <button type="submit" class="btn btn-success w-100">Search Businesses</button>
         </form>
-=======
-            <button type="submit" class="btn btn-primary w-100">Continue</button>
-        </form>
-
-        <!-- Step 2: Details, only shown after country selection -->
-        <form id="searchForm" class="fade-in" style="display:none;">
-            <div class="form-group mb-3">
-                <label id="postalLabel" for="postal_codes" class="form-label">Postal Code(s):</label>
-                <input type="text" class="form-control" id="postal_codes" name="postal_codes" required>
-                <div id="postalHint" class="form-text text-muted">Enter postal codes (comma-separated)</div>
-            </div>
-            <div class="form-group mb-3">
-                <label for="keywords" class="form-label">Search Keywords:</label>
-                <input type="text" class="form-control" id="keywords" name="keywords" required
-                       placeholder="E.g. restaurant, cafe, school">
-                <div class="form-text text-muted">Comma-separated, e.g. restaurant, cafe</div>
-            </div>
-            <button type="submit" class="btn btn-success w-100">Search Businesses</button>
-        </form>
->>>>>>> dec900fe
         
         <div id="loading" class="loading" style="display:none;">
             <div class="spinner-border text-primary" role="status"></div>
@@ -210,12 +162,7 @@
                 body: JSON.stringify({
                     postal_codes: document.getElementById('postal_codes').value,
                     keywords: document.getElementById('keywords').value,
-<<<<<<< HEAD
-                    country: chosenCountry,
-                    max_results: document.getElementById('max_results').value
-=======
                     country: chosenCountry
->>>>>>> dec900fe
                 })
             })
             .then(response => response.json())
@@ -225,11 +172,7 @@
                     document.getElementById('result').innerHTML = `<div class="alert alert-danger result-message">${data.error}</div>`;
                 } else {
                     // Sheet name to link (if possible)
-<<<<<<< HEAD
-                    let sheet = data.sheet_name ? `<br><a class="btn btn-outline-success mt-2" href="https://docs.google.com/spreadsheets/d/${data.spreadsheet_id}/edit#gid=0" target="_blank">View Results in Google Sheets</a>` : '';
-=======
                     let sheet = data.sheet_name ? `<br><a class="btn btn-outline-success mt-2" href="https://docs.google.com/spreadsheets/d/${'{{ spreadsheet_id }}'}/edit#gid=0" target="_blank">View Results in Google Sheets</a>` : '';
->>>>>>> dec900fe
                     document.getElementById('result').innerHTML =
                         `<div class="alert alert-success result-message">${data.message}${sheet}</div>`;
                     // Confetti for first success!
